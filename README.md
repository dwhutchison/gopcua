# gopcua

<<<<<<< HEAD
gopcua provides easy and painless handling of OPC UA Binary Protocol in pure Golang.
=======
[![CircleCI](https://circleci.com/gh/wmnsk/gopcua.svg?style=svg)](https://circleci.com/gh/wmnsk/gopcua)
[![Go Report Card](https://goreportcard.com/badge/github.com/wmnsk/gopcua)](https://goreportcard.com/report/github.com/wmnsk/gopcua)
>>>>>>> 3b6e20df

[![CircleCI](https://circleci.com/gh/wmnsk/gopcua.svg?style=svg)](https://circleci.com/gh/wmnsk/gopcua)
[![GoDoc](https://godoc.org/github.com/wmnsk/gopcua?status.svg)](https://godoc.org/github.com/wmnsk/gopcua)
[![Go Report Card](https://goreportcard.com/badge/github.com/wmnsk/gopcua)](https://goreportcard.com/report/github.com/wmnsk/gopcua)
[![GitHub](https://img.shields.io/github/license/mashape/apistatus.svg)](https://github.com/wmnsk/gopcua/blob/master/LICENSE)

<<<<<<< HEAD
## Table of Contents

- [gopcua](#gopcua)
  - [Table of Contents](#table-of-contents)
  - [Quickstart](#quickstart)
    - [Installing](#installing)
    - [Running Examples](#running-examples)
  - [Supported Features](#supported-features)
    - [Protocol Stack](#protocol-stack)
    - [Services](#services)
  - [Disclaimer](#disclaimer)
  - [Author](#author)
  - [License](#license)
=======
gopcua provides easy and painless encoding/decoding of OPC UA Binary Protocol in pure Golang.

## Disclaimer

THIS IS STILL EXPERIMENTAL PROJECT, ANY IMPLEMENTATION INCLUDING EXPORTED APIs MAY CHANGE DRASTICALLY IN THE FUTURE.
>>>>>>> 3b6e20df

## Quickstart

See example directory for sample codes.
Currently simple `client`, `server` implementation and `sender`, which lets user to manipulate any parts including connection setup sequence, are available.

### Installing

Simply use `go get`.

The following command will send `Hello`, `OpenSecureChannel`, `CreateSession`, `CloseSecureChannel` to the destination specified in command-line arguments.

```shell-session
go get -u github.com/pkg/errors
go get -u github.com/google/go-cmp
go get -u github.com/wmnsk/gopcua
```

<<<<<<< HEAD
### Running Examples

`client` opens the SecureChannel with the endpoint specified in command-line arguments.

If `--payload` is given, it sends any data on top of UASC headers.

```shell-session
cd examples/client
go run client.go --endpoint "opc.tcp://endpoint.example/gopcua/server" --payload <payload in hex stream format>
```

`server` listens and accepts the SecureChannel opening request from the client on specified network.

```shell-session
cd examples/client
go run server.go --endpoint "opc.tcp://endpoint.example/gopcua/server"
```

NOTE: Automatic session activation has not been implemented at this time.

## Supported Features

### Protocol Stack

| Categories     | Features                         | Supported | Notes |
| -------------- | -------------------------------- | --------- | ----- |
| Encoding       | OPC UA Binary                    | Yes       |       |
|                | OPC UA JSON                      |           |       |
|                | OPC UA XML                       |           |       |
| Transport      | UA-TCP UA-SC UA Binary           | Yes       |       |
|                | OPC UA HTTPS                     |           |       |
|                | SOAP-HTTP WS-SC UA Binary        |           |       |
|                | SOAP-HTTP WS-SC UA XML           |           |       |
|                | SOAP-HTTP WS-SC UA XML-UA Binary |           |       |
| Encryption     | None                             | Yes       |       |
|                | Basic128Rsa15                    |           |       |
|                | Basic256                         |           |       |
|                | Basic256Sha256                   |           |       |
| Authentication | Anonymous                        |           |       |
|                | User Name Password               |           |       |
|                | X509 Certificate                 |           |       |

### Services

| Service Set                 | Service                       | Supported | Note         |
| --------------------------- | ----------------------------- | --------- | ------------ |
| Discovery Service Set       | FindServers                   |           |              |
|                             | FindServersOnNetwork          |           |              |
|                             | GetEndpoints                  | Yes       |              |
|                             | RegisterServer                |           |              |
|                             | RegisterServer2               | Yes       |              |
| Secure Channel Service Set  | OpenSecureChannel             | Yes       |              |
|                             | CloseSecureChannel            | Yes       |              |
| Session Service Set         | CreateSession                 | Yes       |              |
|                             | CloseSession                  | Yes       |              |
|                             | ActivateSession               | Yes       |              |
|                             | Cancel                        |           |              |
| Node Management Service Set | AddNodes                      |           |              |
|                             | AddReferences                 |           |              |
|                             | DeleteNodes                   |           |              |
|                             | DeleteReferences              |           |              |
| View Service Set            | Browse                        |           |              |
|                             | BrowseNext                    |           |              |
|                             | TranslateBrowsePathsToNodeIds |           |              |
|                             | RegisterNodes                 |           |              |
|                             | UnregisterNodes               |           |              |
| Query Service Set           | QueryFirst                    |           |              |
|                             | QueryNext                     |           |              |
| Attribute Service Set       | Read                          | Partial   | Request only |
|                             | Write                         |           |              |
|                             | HistoryRead                   |           |              |
|                             | HistoryUpdate                 |           |              |
| Method Service Set          | Call                          |           |              |
| MonitoredItems Service Set  | CreateMonitoredItems          |           |              |
|                             | DeleteMonitoredItems          |           |              |
|                             | ModifyMonitoredItems          |           |              |
|                             | SetMonitoringMode             |           |              |
|                             | SetTriggering                 |           |              |
| Subscription Service Set    | CreateSubscription            |           |              |
|                             | ModifySubscription            |           |              |
|                             | SetPublishingMode             |           |              |
|                             | Publish                       |           |              |
|                             | Republish                     |           |              |
|                             | DeleteSubscriptions           |           |              |
|                             | TransferSubscriptions         |           |              |

_Tables here are generated by [Markdown Tables Generator](https://www.tablesgenerator.com/markdown_tables)_

## Disclaimer

This is still experimental project. Any part of the exported API may be changed before first release.
=======
## Roadmap

(To be written more precisely...)

- [ ] Protocol definitions
  - [x] OPC UA Connection Protocol
    - [x] Interface to handle all messages
    - [x] Header
    - [x] Hello
    - [x] Acknowledge
    - [x] Error
    - [x] Reverse Hello
  - [ ] OPC UA Secure Conversation
    - [x] Message header
    - [x] Asymmetric algorithm Security header
    - [x] Symmetric algorithm Security header
    - [x] Sequence header
    - [ ] Message footer
  - [ ] Basic Service Implementation
    - [x] Interface to handle all services
    - [x] Open Secure Channel Request / Response
    - [x] Close Secure Channel Request / Response
    - [x] Get Endpoints Request / Response
    - [x] Create Session Request / Response
    - [ ] Close Session Request / Response
    - [ ] Activate Session Request / Response
  - [ ] Additional Service Implementation
    - [ ] XXX...
    - [ ] XXX...
    - [ ] XXX...
- [ ] State Machine
  - [ ] Implement `net.Conn` (`Dial()`, `Listen()`, `Accept()`)
  - [ ] XXX...
- [ ] Others
  - [ ] Documentation (improve GoDoc, README)
  - [x] Integrated way to handle common errors
  - [ ] XXX...
>>>>>>> 3b6e20df

## Author

Yoshiyuki Kurauchi ([GitHub](https://github.com/wmnsk/) / [Twitter](https://twitter.com/wmnskdmms))

## License

[MIT](https://github.com/wmnsk/gopc-ua/blob/master/LICENSE)<|MERGE_RESOLUTION|>--- conflicted
+++ resolved
@@ -1,18 +1,12 @@
 # gopcua
 
-<<<<<<< HEAD
 gopcua provides easy and painless handling of OPC UA Binary Protocol in pure Golang.
-=======
-[![CircleCI](https://circleci.com/gh/wmnsk/gopcua.svg?style=svg)](https://circleci.com/gh/wmnsk/gopcua)
-[![Go Report Card](https://goreportcard.com/badge/github.com/wmnsk/gopcua)](https://goreportcard.com/report/github.com/wmnsk/gopcua)
->>>>>>> 3b6e20df
 
 [![CircleCI](https://circleci.com/gh/wmnsk/gopcua.svg?style=svg)](https://circleci.com/gh/wmnsk/gopcua)
 [![GoDoc](https://godoc.org/github.com/wmnsk/gopcua?status.svg)](https://godoc.org/github.com/wmnsk/gopcua)
 [![Go Report Card](https://goreportcard.com/badge/github.com/wmnsk/gopcua)](https://goreportcard.com/report/github.com/wmnsk/gopcua)
 [![GitHub](https://img.shields.io/github/license/mashape/apistatus.svg)](https://github.com/wmnsk/gopcua/blob/master/LICENSE)
 
-<<<<<<< HEAD
 ## Table of Contents
 
 - [gopcua](#gopcua)
@@ -26,13 +20,6 @@
   - [Disclaimer](#disclaimer)
   - [Author](#author)
   - [License](#license)
-=======
-gopcua provides easy and painless encoding/decoding of OPC UA Binary Protocol in pure Golang.
-
-## Disclaimer
-
-THIS IS STILL EXPERIMENTAL PROJECT, ANY IMPLEMENTATION INCLUDING EXPORTED APIs MAY CHANGE DRASTICALLY IN THE FUTURE.
->>>>>>> 3b6e20df
 
 ## Quickstart
 
@@ -51,7 +38,6 @@
 go get -u github.com/wmnsk/gopcua
 ```
 
-<<<<<<< HEAD
 ### Running Examples
 
 `client` opens the SecureChannel with the endpoint specified in command-line arguments.
@@ -143,45 +129,6 @@
 ## Disclaimer
 
 This is still experimental project. Any part of the exported API may be changed before first release.
-=======
-## Roadmap
-
-(To be written more precisely...)
-
-- [ ] Protocol definitions
-  - [x] OPC UA Connection Protocol
-    - [x] Interface to handle all messages
-    - [x] Header
-    - [x] Hello
-    - [x] Acknowledge
-    - [x] Error
-    - [x] Reverse Hello
-  - [ ] OPC UA Secure Conversation
-    - [x] Message header
-    - [x] Asymmetric algorithm Security header
-    - [x] Symmetric algorithm Security header
-    - [x] Sequence header
-    - [ ] Message footer
-  - [ ] Basic Service Implementation
-    - [x] Interface to handle all services
-    - [x] Open Secure Channel Request / Response
-    - [x] Close Secure Channel Request / Response
-    - [x] Get Endpoints Request / Response
-    - [x] Create Session Request / Response
-    - [ ] Close Session Request / Response
-    - [ ] Activate Session Request / Response
-  - [ ] Additional Service Implementation
-    - [ ] XXX...
-    - [ ] XXX...
-    - [ ] XXX...
-- [ ] State Machine
-  - [ ] Implement `net.Conn` (`Dial()`, `Listen()`, `Accept()`)
-  - [ ] XXX...
-- [ ] Others
-  - [ ] Documentation (improve GoDoc, README)
-  - [x] Integrated way to handle common errors
-  - [ ] XXX...
->>>>>>> 3b6e20df
 
 ## Author
 
